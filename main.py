#!/usr/bin/env python3
# -*- coding: utf-8 -*-

import dataclasses
import functools
import logging
import json
import math
import textwrap
import traceback
from typing import List, Optional, Tuple

import imdb_scraper.imdb_utils
from imdb_scraper import curses_gui
from imdb_scraper import imdb_utils


class UserCancelException(Exception):
    pass


class AsyncThreadException(Exception):
    pass


def show_exception_details(exc_type, exc_value, exc_traceback):
    message_lines = [f'Caught an exception: {exc_value}']
    exception_lines = traceback.format_exception(exc_type, exc_value, exc_traceback)
    for exception_line in exception_lines:
        for line in exception_line.split('\n'):
            if line.strip():
                message_lines.append(line)

    for line in message_lines:
        logging.error(line)

    with curses_gui.MessagePanel(message_lines) as message_panel:
        message_panel.run()
        return

<<<<<<< HEAD
def get_imdb_detail_info(imdb_info: imdb_utils.IMDBInfo, dialog_msg_suffix: str = '') -> Optional[imdb_utils.IMDBInfo]:
    if dialog_msg_suffix:
        dialog_msg = f'Fetching IMDB Detail Info for "{imdb_info.imdb_name}" {dialog_msg_suffix}...'
    else:
        dialog_msg = f'Fetching IMDB Detail Info for "{imdb_info.imdb_name}"{dialog_msg_suffix}...'
=======

def get_imdb_detail_info(imdb_info: imdb_utils.IMDBInfo, dialog_msg=None) -> Optional[imdb_utils.IMDBInfo]:
    if dialog_msg is None:
        dialog_msg = f'Fetching IMDB Detail Info for "{imdb_info.imdb_name}"...'

>>>>>>> fafb9118
    imdb_details_task = functools.partial(imdb_utils.get_parse_imdb_tt_info, imdb_info.imdb_tt)
    threaded_dialog_result = curses_gui.run_cancellable_thread_dialog(imdb_details_task, dialog_msg)
    if threaded_dialog_result.dialog_result is not None:
        raise UserCancelException()

    if threaded_dialog_result.selectable_thread.callable_exception_info_tuple:
        exc_type, exc_value, exc_traceback = threaded_dialog_result.selectable_thread.callable_exception_info_tuple
        show_exception_details(exc_type, exc_value, exc_traceback)
        raise AsyncThreadException()

    return threaded_dialog_result.selectable_thread.callable_result

<<<<<<< HEAD
def get_imdb_search_info(file_name, file_year, dialog_msg_suffix: str = '') -> List[imdb_utils.IMDBInfo]:
    if dialog_msg_suffix:
        dialog_msg = f'Fetching IMDB Search Info for "{file_name}" {dialog_msg_suffix}...'
    else:
=======

def get_imdb_search_info(file_name, file_year, dialog_msg: str = None) -> List[imdb_utils.IMDBInfo]:
    if dialog_msg is None:
>>>>>>> fafb9118
        dialog_msg = f'Fetching IMDB Search Info for "{file_name}"...'
    imdb_search_task = functools.partial(imdb_utils.get_parse_imdb_search_results, file_name, file_year)
    threaded_dialog_result = curses_gui.run_cancellable_thread_dialog(imdb_search_task, dialog_msg)
    if threaded_dialog_result.dialog_result is not None:
        raise UserCancelException()

    if threaded_dialog_result.selectable_thread.callable_exception_info_tuple:
        exc_type, exc_value, exc_traceback = threaded_dialog_result.selectable_thread.callable_exception_info_tuple
        show_exception_details(exc_type, exc_value, exc_traceback)
        raise AsyncThreadException()

    return threaded_dialog_result.selectable_thread.callable_result


def setup_video_file_edit_header(video_file: imdb_utils.VideoFile, imdb_search_results: List[imdb_utils.IMDBInfo], additional_commands: List[str] = None) -> Tuple[List, int, int]:
    if video_file.scrubbed_file_year:
        display_lines = [f'Search IMDB for "{video_file.scrubbed_file_name} ({video_file.scrubbed_file_year})"']
    else:
        display_lines = [f'Search IMDB for "{video_file.scrubbed_file_name}"']
    if additional_commands:
        display_lines.extend(additional_commands)
    display_lines.append(curses_gui.HorizontalLine())
    imdb_detail_start_row = len(display_lines)
    imdb_detail_end_row = imdb_detail_start_row + len(imdb_search_results)

    return display_lines, imdb_detail_start_row, imdb_detail_end_row

<<<<<<< HEAD
def setup_search_results_detail_results(video_file: imdb_utils.VideoFile, dialog_msg_suffix: str = '') -> Tuple[List[Optional[imdb_utils.IMDBInfo]], List[Optional[imdb_utils.IMDBInfo]]]:
    imdb_search_results = get_imdb_search_info(video_file.scrubbed_file_name, video_file.scrubbed_file_year, dialog_msg_suffix)
=======

def setup_search_results_detail_results(video_file: imdb_utils.VideoFile, search_dialog_msg: str = None, detail_dialog_msg: str = None) -> Tuple[List[Optional[imdb_utils.IMDBInfo]], List[Optional[imdb_utils.IMDBInfo]]]:
    imdb_search_results = get_imdb_search_info(video_file.scrubbed_file_name, video_file.scrubbed_file_year, search_dialog_msg)
>>>>>>> fafb9118
    imdb_detail_results = [None] * len(imdb_search_results)

    if imdb_search_results and (imdb_info := imdb_search_results[0]):
        if imdb_detail_result := get_imdb_detail_info(imdb_info, dialog_msg_suffix):
            imdb_detail_results[0] = imdb_detail_result

    return imdb_search_results, imdb_detail_results


def setup_video_file_edit_body(video_file: imdb_utils.VideoFile, imdb_search_results: List[imdb_utils.IMDBInfo], imdb_detail_results: List[imdb_utils.IMDBInfo], imdb_selected_detail_index: Optional[int], panel_width: int) -> List:
    display_lines = []

    if imdb_search_results:
        max_name_length = 0
        max_tt_length = 0
        for i in range(len(imdb_search_results)):
            imdb_info = imdb_detail_results[i] or imdb_search_results[i]
            max_name_length = max(max_name_length, len(imdb_info.imdb_name))
            max_tt_length = max(max_tt_length, len(imdb_info.imdb_tt))

        max_name_length = min(max_name_length, 75)

        for i in range(len(imdb_search_results)):
            imdb_info = imdb_detail_results[i] or imdb_search_results[i]
            if i == imdb_selected_detail_index:
                imdb_info_str = f'=> {imdb_info.imdb_tt:{max_tt_length}} {imdb_info.imdb_name[:max_name_length]: <{max_name_length}}  [{imdb_info.imdb_year[:4]: <4}] [{imdb_info.imdb_rating: <3}] {imdb_info.imdb_plot}'
            else:
                imdb_info_str = f'   {imdb_info.imdb_tt:{max_tt_length}} {imdb_info.imdb_name[:max_name_length]: <{max_name_length}}  [{imdb_info.imdb_year[:4]: <4}] [{imdb_info.imdb_rating: <3}] {imdb_info.imdb_plot}'
            display_lines.append(imdb_info_str)
        display_lines.append(curses_gui.HorizontalLine())

    if imdb_selected_detail_index is not None and imdb_detail_results and imdb_detail_results[imdb_selected_detail_index]:
        imdb_info = imdb_detail_results[imdb_selected_detail_index]

        imdb_detail_lines = list()
        imdb_detail_lines.append(f'imdb_tt:     {imdb_info.imdb_name}')
        imdb_detail_lines.append(f'imdb_rating: {imdb_info.imdb_rating}')
        imdb_detail_lines.append(f'imdb_year:   {imdb_info.imdb_year}')
        imdb_detail_lines.append(f'imdb_tt:     {imdb_info.imdb_tt}')
        imdb_detail_lines.append(f'imdb_genres: {imdb_info.imdb_genres}')

        wrap_width = min(panel_width - 20, 100)
        plot_lines = textwrap.wrap(imdb_info.imdb_plot, width=wrap_width)
        imdb_detail_lines.append(f'')
        imdb_detail_lines.append(f'imdb_plot:   {plot_lines[0]}')
        for plot_line in plot_lines[1:]:
            imdb_detail_lines.append(f'             {plot_line}')

        display_lines.extend(imdb_detail_lines)

    else:
        json_str = json.dumps(dataclasses.asdict(video_file), indent=4, sort_keys=True)
        json_str_lines = json_str.splitlines()
        display_lines.extend(json_str_lines)

    return display_lines


def edit_individual_video_file(video_file: imdb_utils.VideoFile, auto_search: bool = False, additional_commands: List[str] = None,  dialog_msg_suffix: str = ''):
    if auto_search:
        imdb_search_results, imdb_detail_results = setup_search_results_detail_results(video_file, dialog_msg_suffix)
    else:
        imdb_search_results = []
        imdb_detail_results = []

    if auto_search and not imdb_search_results:
        with curses_gui.DialogBox(prompt=[f'No search results for "{video_file.scrubbed_file_name}"'], buttons_text=['OK']) as dialog_box:
            dialog_box.run()

    if auto_search and imdb_detail_results:
        display_lines_header, imdb_detail_start_row, imdb_detail_end_row = setup_video_file_edit_header(video_file, imdb_search_results, additional_commands)
        imdb_selected_detail_index = 0
        forced_video_panel_hilited_row = imdb_detail_start_row
    else:
        imdb_selected_detail_index = None
        forced_video_panel_hilited_row = None

    with curses_gui.ScrollingPanel(rows=[''], height=0.75, width=0.75) as video_panel:
        while True:
            panel_width, panel_height = video_panel.get_width_height()

            display_lines_header, imdb_detail_start_row, imdb_detail_end_row = setup_video_file_edit_header(video_file, imdb_search_results, additional_commands)
            display_lines_body = setup_video_file_edit_body(video_file, imdb_search_results, imdb_detail_results, imdb_selected_detail_index, panel_width)
            display_lines = display_lines_header + display_lines_body

            video_panel.set_rows(display_lines)
            if forced_video_panel_hilited_row:
                video_panel.set_hilighted_row(forced_video_panel_hilited_row)
                forced_video_panel_hilited_row = None
            video_panel.show()

            run_result = video_panel.run()

            if run_result.key == curses_gui.Keycodes.ESCAPE:
                raise UserCancelException()

            if run_result.row_index == 0:
                try:
                    imdb_search_results, imdb_detail_results = setup_search_results_detail_results(video_file, dialog_msg_suffix)
                    if not imdb_search_results:
                        with curses_gui.DialogBox(prompt=[f'No search results for "{video_file.scrubbed_file_name}"'], buttons_text=['OK']) as dialog_box:
                            dialog_box.run()
                    else:
                        forced_video_panel_hilited_row = imdb_detail_start_row
                        imdb_selected_detail_index = 0
                except UserCancelException:
                    logging.info('User cancelled IMDB search/detail fetch')

            elif additional_commands and 1 <= run_result.row_index < 1 + len(additional_commands):
                return additional_commands[run_result.row_index - 1]

            elif imdb_detail_start_row <= run_result.row_index < imdb_detail_end_row:
                if (imdb_selected_detail_index == run_result.row_index - imdb_detail_start_row) and (imdb_detail_result := imdb_detail_results[imdb_selected_detail_index]):
                    video_file.imdb_tt = imdb_detail_result.imdb_tt
                    video_file.imdb_rating = imdb_detail_result.imdb_rating
                    video_file.imdb_name = imdb_detail_result.imdb_name
                    video_file.imdb_year = imdb_detail_result.imdb_year
                    video_file.imdb_genres = imdb_detail_result.imdb_genres
                    video_file.imdb_plot = imdb_detail_result.imdb_plot
                    video_file.is_dirty = True
                    return video_file

                imdb_selected_detail_index = run_result.row_index - imdb_detail_start_row

                if imdb_detail_results[imdb_selected_detail_index] is None:
                    try:
                        imdb_info = imdb_search_results[imdb_selected_detail_index]
                        if imdb_detail_result := get_imdb_detail_info(imdb_info):
                            imdb_detail_results[imdb_selected_detail_index] = imdb_detail_result
                    except UserCancelException:
                        logging.info('User cancelled IMDB search/detail fetch')
                    finally:
                        continue


class MyMenu(curses_gui.MainMenu):
    def __init__(self):
        super(MyMenu, self).__init__()
        self.video_file_path: str = 'imdb_video_info.json'
        self.video_files: Optional[List[imdb_scraper.imdb_utils.VideoFile]] = []
        self.video_files_is_dirty: bool = False
        self.logger = logging.getLogger()

    def set_menu_choices(self):
        self.menu_choices = []
        self.menu_choices.append(('Load Video Info', self.load_video_file_data))
        self.menu_choices.append(('Save Video Info', self.save_video_file_data))
        self.menu_choices.append(('Display Video Info', self.display_all_video_file_data))
        self.menu_choices.append(('Scan Video Folder', self.scan_video_folder))
        self.menu_choices.append(('Update Video Info', self.update_all_video_file_data))
        # self.menu_choices.append((curses_gui.HorizontalLine(), None))
        # self.menu_choices.append(('test_scrolling_panel_grid_mode', self.test_scrolling_panel))
        # self.menu_choices.append(('test_scrolling_panel_select_grid_cells', self.test_scrolling_panel_select_grid_cells))
        # self.menu_choices.append(('test_scrolling_panel_100_rows', self.test_scrolling_panel_100_rows))
        # self.menu_choices.append(('test_scrolling_panel_width', self.test_scrolling_panel_width))
        # self.menu_choices.append(('test_scrolling_panel_width_height', self.test_scrolling_panel_width_height))

    def quit_confirm(self):
        if self.video_files_is_dirty:
            with curses_gui.MessagePanel(['Video data has been updated but not saved']) as message_panel:
                message_panel.run()
            return False
        else:
            return True

    # @staticmethod
    # def test_scrolling_panel_width_height():
    #     header_columns = list()
    #     header_columns.append(curses_gui.Column('Header Column 1', colour=curses_gui.CursesColourBinding.COLOUR_CYAN_BLACK))
    #     header_columns.append(curses_gui.Column('Header Column 2', colour=curses_gui.CursesColourBinding.COLOUR_CYAN_BLACK))
    #     header_row = curses_gui.Row(header_columns)
    #
    #     display_lines = [curses_gui.Row(['1', 'One']),
    #                      curses_gui.Row(['2', 'Twwwwwwwwwwwwwwwoooo']),
    #                      curses_gui.Row(['333333333333', 'Three']),
    #                      curses_gui.Row(['4', 'Four']),
    #                      curses_gui.HorizontalLine(),
    #                      curses_gui.Row(['555', 'Five']), ]
    #     with curses_gui.ScrollingPanel(rows=display_lines, header_row=header_row, width=0.5, height=0.5, inner_padding=True) as scrolling_panel:
    #         scrolling_panel.run()
    #
    # @staticmethod
    # def test_scrolling_panel_width():
    #     header_columns = list()
    #     header_columns.append(curses_gui.Column('Header Column 1', colour=curses_gui.CursesColourBinding.COLOUR_CYAN_BLACK))
    #     header_columns.append(curses_gui.Column('Header Column 2', colour=curses_gui.CursesColourBinding.COLOUR_CYAN_BLACK))
    #     header_row = curses_gui.Row(header_columns)
    #
    #     display_lines = [curses_gui.Row(['1', 'One']),
    #                      curses_gui.Row(['2', 'Twwwwwwwwwwwwwwwoooo']),
    #                      curses_gui.Row(['333333333333', 'Three']),
    #                      curses_gui.Row(['4', 'Four']),
    #                      curses_gui.HorizontalLine(),
    #                      curses_gui.Row(['555', 'Five']), ]
    #     with curses_gui.ScrollingPanel(rows=display_lines, header_row=header_row, width=25, height=20, inner_padding=True) as scrolling_panel:
    #         scrolling_panel.run()
    #
    # @staticmethod
    # def test_scrolling_panel():
    #     display_lines = [curses_gui.Row(['1', 'One']),
    #                      curses_gui.Row(['2', 'Twwwwwwwwwwwwwwwoooo']),
    #                      curses_gui.Row(['333333333333', 'Three']),
    #                      curses_gui.Row(['4', 'Four']),
    #                      curses_gui.HorizontalLine(),
    #                      curses_gui.Row(['555', 'Five']), ]
    #     with curses_gui.ScrollingPanel(rows=display_lines, inner_padding=True) as scrolling_panel:
    #         scrolling_panel.run()
    #
    # @staticmethod
    # def test_scrolling_panel_select_grid_cells():
    #     display_lines = [curses_gui.Row(['1', 'One']),
    #                      curses_gui.Row(['2', 'Twwwwwwwwwwwwwwwoooo']),
    #                      curses_gui.Row(['333333333333', 'Three']),
    #                      curses_gui.Row(['4', 'Four']),
    #                      curses_gui.HorizontalLine(),
    #                      curses_gui.Row(['555', 'Five']), ]
    #     with curses_gui.ScrollingPanel(rows=display_lines, inner_padding=True, select_grid_cells=True) as scrolling_panel:
    #         scrolling_panel.run()
    #
    # @staticmethod
    # def test_scrolling_panel_100_rows():
    #     import random
    #     import string
    #
    #     display_lines = list()
    #     for row_i in range(100):
    #         text_list = list()
    #         for col_i in range(2):
    #             text_len = random.randint(5, 15)
    #             text = ''
    #             for text_i in range(text_len):
    #                 text += random.choice(string.ascii_uppercase + string.ascii_lowercase + string.digits + '      ')
    #             text_list.append(text)
    #         display_lines.append(text_list)
    #     header_columns = list()
    #     header_columns.append(curses_gui.Column('Header Column 1', colour=curses_gui.CursesColourBinding.COLOUR_CYAN_BLACK))
    #     header_columns.append(curses_gui.Column('Header Column 2', colour=curses_gui.CursesColourBinding.COLOUR_CYAN_BLACK))
    #     header_row = curses_gui.Row(header_columns)
    #     with curses_gui.ScrollingPanel(rows=display_lines, inner_padding=True, header_row=header_row) as scrolling_panel:
    #         scrolling_panel.run()

    def display_all_video_file_data(self):
        if not self.video_files:
            with curses_gui.DialogBox(prompt=['No video files to process'], buttons_text=['OK']) as dialog_box:
                dialog_box.run()
            return

        header_columns = [curses_gui.Column('', colour=curses_gui.CursesColourBinding.COLOUR_CYAN_BLACK),
                          curses_gui.Column('NAME', colour=curses_gui.CursesColourBinding.COLOUR_CYAN_BLACK),
                          curses_gui.Column('YEAR', colour=curses_gui.CursesColourBinding.COLOUR_CYAN_BLACK),
                          curses_gui.Column('RATING', colour=curses_gui.CursesColourBinding.COLOUR_CYAN_BLACK),
                          curses_gui.Column('IMDB-TT', colour=curses_gui.CursesColourBinding.COLOUR_CYAN_BLACK),
                          curses_gui.Column('FILE PATH', colour=curses_gui.CursesColourBinding.COLOUR_CYAN_BLACK),
                          ]
        header_row = curses_gui.Row(header_columns)

        with curses_gui.ScrollingPanel(rows=[''], header_row=header_row, inner_padding=True, show_immediately=False) as scrolling_panel:
            while True:
                num_video_files = len(self.video_files)
                num_digits = math.floor(math.log10(num_video_files)) + 1
                display_rows = []
                for i, video_file in enumerate(self.video_files):
                    if video_file.imdb_tt:
                        display_rows.append(curses_gui.Row([f'[{i:0{num_digits}d}]', video_file.imdb_name, video_file.imdb_year, f'{video_file.imdb_rating}', f'[{video_file.imdb_tt}]', video_file.file_path]))
                    else:
                        display_rows.append(curses_gui.Row([f'[{i:0{num_digits}d}]', video_file.scrubbed_file_name, video_file.scrubbed_file_year, '', '', video_file.file_path]))
                hilighted_row_index = scrolling_panel.hilighted_row_index
                top_visible_row_index = scrolling_panel.top_visible_row_index
                scrolling_panel.set_rows(display_rows)
                scrolling_panel.set_hilighted_row(hilighted_row_index, top_visible_row_index)
                scrolling_panel.show()

                run_result = scrolling_panel.run()
                if run_result.key == curses_gui.Keycodes.ESCAPE:
                    break
                elif run_result.key == curses_gui.Keycodes.RETURN:
                    scrolling_panel.hide()

                    selected_video_file = self.video_files[run_result.row_index]
                    try:
                        edit_individual_video_file(selected_video_file)
                        if selected_video_file.is_dirty:
                            self.video_files_is_dirty = True
                    except UserCancelException:
                        logging.info('User cancelled video file edit')

    def update_all_video_file_data(self):
        if not self.video_files:
            with curses_gui.DialogBox(prompt=['No video files to process'], buttons_text=['OK']) as dialog_box:
                dialog_box.run()
            return

        num_video_files = len(self.video_files)
        num_video_files_processed = 0

        for i, video_file in enumerate(self.video_files):
            if video_file.imdb_tt:
                continue

            additional_commands = []
            if i < num_video_files - 1:
                for j in range(i + 1, num_video_files):
                    if not self.video_files[j].imdb_tt:
                        additional_commands.append(f'Skip to next video file ("{self.video_files[j].scrubbed_file_name}" [{j}/{num_video_files}])')
                        break
            additional_commands.append('Stop Updating')

            try:
                dialog_msg_suffix = f'[{i}/{num_video_files}]'
                result = edit_individual_video_file(video_file, auto_search=True, additional_commands=additional_commands, dialog_msg_suffix=dialog_msg_suffix)
                if video_file.is_dirty:
                    self.video_files_is_dirty = True
                if result == 'Stop Updating':
                    break
                num_video_files_processed += 1
            except UserCancelException:
                logging.info('User cancelled video file edit')

                with curses_gui.DialogBox(prompt=['Continue processing or Cancel?'], buttons_text=['Continue', 'Cancel']) as dialog_box:
                    if dialog_box.run() == 'Cancel':
                        break

        with curses_gui.DialogBox(prompt=[f'Processed {num_video_files_processed} video files']) as dialog_box:
            dialog_box.run()

    def save_video_file_data(self):
        if not self.video_files:
            with curses_gui.DialogBox(prompt=['No video info to save']) as dialog_box:
                dialog_box.run()
            return

        final_message = 'Video data not saved'

        with curses_gui.InputPanel(prompt='Enter path to video file data: ', default_value=self.video_file_path) as input_panel:
            video_file_path = input_panel.run()
        input_panel.hide()

        if video_file_path:
            with open(video_file_path, 'w') as f:
                json_list = [dataclasses.asdict(video_file) for video_file in self.video_files]
                json_str = json.dumps(json_list, indent=4)
                f.write(json_str)
            final_message = f'Video saved to "{video_file_path}"'
            self.video_files_is_dirty = False

        with curses_gui.DialogBox(prompt=[final_message]) as dialog_box:
            dialog_box.run()

    def load_video_file_data(self):
        with curses_gui.InputPanel(prompt='Enter path to video file data: ', default_value=self.video_file_path) as input_panel:
            video_file_path = input_panel.run()
        if video_file_path is None:
            return

        self.video_file_path = video_file_path

        with open(self.video_file_path, encoding='utf8') as f:
            video_files_json = json.load(f)

        self.video_files_is_dirty = False

        self.video_files = list()
        for video_file_dict in video_files_json:
            video_file = imdb_utils.VideoFile(**video_file_dict)
            self.video_files.append(video_file)

        num_video_files = len(self.video_files)
        with curses_gui.DialogBox(prompt=[f'Loaded {num_video_files} video files from "{self.video_file_path}"'], buttons_text=['OK']) as dialog_box:
            dialog_box.run()

    def scan_video_folder(self):
        with curses_gui.InputPanel(prompt='Enter path to folder: ', default_value='/home/rrwood/Videos/Movies/') as input_panel:
            video_folder_path = input_panel.run()
        if video_folder_path is None:
            return

        ignore_extensions = 'png,jpg,nfo'
        filename_metadata_tokens = '480p,720p,1080p,bluray,hevc,x265,x264,web,webrip,web-dl,repack,proper,extended,remastered,dvdrip,dvd,hdtv,xvid,hdrip,brrip,dvdscr,pdtv'

        self.video_files = imdb_utils.scan_folder(video_folder_path, ignore_extensions, filename_metadata_tokens)
        self.video_files_is_dirty = True

        with curses_gui.ScrollingPanel(rows=['Save video info', 'Do not save video info']) as scrolling_panel:
            if scrolling_panel.pick_a_line_or_cancel() == 0:
                scrolling_panel.hide()
                self.save_video_file_data()

        self.display_all_video_file_data()


# For Pycharm "Attach to Process" execute: sudo sysctl kernel.yama.ptrace_scope=0

if __name__ == '__main__':
    logging.basicConfig(filename='/tmp/imdb_scraper.log', format='[%(process)d]:%(levelname)s:%(funcName)s:%(lineno)d: %(message)s', level=logging.INFO)

    logging.info('Starting up...')
    curses_gui.console_gui_main(MyMenu)
    logging.info('Ending.')<|MERGE_RESOLUTION|>--- conflicted
+++ resolved
@@ -38,19 +38,11 @@
         message_panel.run()
         return
 
-<<<<<<< HEAD
 def get_imdb_detail_info(imdb_info: imdb_utils.IMDBInfo, dialog_msg_suffix: str = '') -> Optional[imdb_utils.IMDBInfo]:
     if dialog_msg_suffix:
         dialog_msg = f'Fetching IMDB Detail Info for "{imdb_info.imdb_name}" {dialog_msg_suffix}...'
     else:
         dialog_msg = f'Fetching IMDB Detail Info for "{imdb_info.imdb_name}"{dialog_msg_suffix}...'
-=======
-
-def get_imdb_detail_info(imdb_info: imdb_utils.IMDBInfo, dialog_msg=None) -> Optional[imdb_utils.IMDBInfo]:
-    if dialog_msg is None:
-        dialog_msg = f'Fetching IMDB Detail Info for "{imdb_info.imdb_name}"...'
-
->>>>>>> fafb9118
     imdb_details_task = functools.partial(imdb_utils.get_parse_imdb_tt_info, imdb_info.imdb_tt)
     threaded_dialog_result = curses_gui.run_cancellable_thread_dialog(imdb_details_task, dialog_msg)
     if threaded_dialog_result.dialog_result is not None:
@@ -63,16 +55,10 @@
 
     return threaded_dialog_result.selectable_thread.callable_result
 
-<<<<<<< HEAD
 def get_imdb_search_info(file_name, file_year, dialog_msg_suffix: str = '') -> List[imdb_utils.IMDBInfo]:
     if dialog_msg_suffix:
         dialog_msg = f'Fetching IMDB Search Info for "{file_name}" {dialog_msg_suffix}...'
     else:
-=======
-
-def get_imdb_search_info(file_name, file_year, dialog_msg: str = None) -> List[imdb_utils.IMDBInfo]:
-    if dialog_msg is None:
->>>>>>> fafb9118
         dialog_msg = f'Fetching IMDB Search Info for "{file_name}"...'
     imdb_search_task = functools.partial(imdb_utils.get_parse_imdb_search_results, file_name, file_year)
     threaded_dialog_result = curses_gui.run_cancellable_thread_dialog(imdb_search_task, dialog_msg)
@@ -100,14 +86,9 @@
 
     return display_lines, imdb_detail_start_row, imdb_detail_end_row
 
-<<<<<<< HEAD
-def setup_search_results_detail_results(video_file: imdb_utils.VideoFile, dialog_msg_suffix: str = '') -> Tuple[List[Optional[imdb_utils.IMDBInfo]], List[Optional[imdb_utils.IMDBInfo]]]:
+
+def setup_search_results_detail_results(video_file: imdb_utils.VideoFile, , dialog_msg_suffix: str = '') -> Tuple[List[Optional[imdb_utils.IMDBInfo]], List[Optional[imdb_utils.IMDBInfo]]]:
     imdb_search_results = get_imdb_search_info(video_file.scrubbed_file_name, video_file.scrubbed_file_year, dialog_msg_suffix)
-=======
-
-def setup_search_results_detail_results(video_file: imdb_utils.VideoFile, search_dialog_msg: str = None, detail_dialog_msg: str = None) -> Tuple[List[Optional[imdb_utils.IMDBInfo]], List[Optional[imdb_utils.IMDBInfo]]]:
-    imdb_search_results = get_imdb_search_info(video_file.scrubbed_file_name, video_file.scrubbed_file_year, search_dialog_msg)
->>>>>>> fafb9118
     imdb_detail_results = [None] * len(imdb_search_results)
 
     if imdb_search_results and (imdb_info := imdb_search_results[0]):
@@ -247,7 +228,7 @@
     def __init__(self):
         super(MyMenu, self).__init__()
         self.video_file_path: str = 'imdb_video_info.json'
-        self.video_files: Optional[List[imdb_scraper.imdb_utils.VideoFile]] = []
+        self.video_files: Optional[List[imdb_scraper.imdb_utils.VideoFile]] = None
         self.video_files_is_dirty: bool = False
         self.logger = logging.getLogger()
 
